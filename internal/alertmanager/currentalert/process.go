--- conflicted
+++ resolved
@@ -115,17 +115,13 @@
 func (e *examiner) processAlert(ds disableScaling) (bool, error) {
 
 	switch e.Alert.Annotations["command"] {
-<<<<<<< HEAD
-	case "addPVC":
-		err := addPVC(e.Log, e.Alert.Labels, e.Alert.Annotations, e.Client)
-=======
+
 	case AddPVCCommand:
 		validators := AlertValidators{newAddPVCValidator(e.Alert)}
 		if err := validators.ValidateAlert(); err != nil {
 			return false, err
 		}
 		err := addPVC(e.Alert.Labels, e.Alert.Annotations, e.Client)
->>>>>>> 88859839
 		if err != nil {
 			return false, err
 		}
