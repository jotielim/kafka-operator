--- conflicted
+++ resolved
@@ -95,7 +95,6 @@
 	Configured RackAwarenessState = "Configured"
 	// WaitingForRackAwareness states the broker is waiting for the rack awareness config
 	WaitingForRackAwareness RackAwarenessState = "WaitingForRackAwareness"
-<<<<<<< HEAD
 
 	// Upscale cruise control states
 	// GracefulUpscaleRequired states that a broker upscale is required
@@ -104,11 +103,8 @@
 	GracefulUpscaleRunning CruiseControlState = "GracefulUpscaleRunning"
 	// GracefulUpscaleFailed states that the broker could not be upscaled gracefully
 	GracefulUpscaleFailed CruiseControlState = "GracefulUpscaleFailed"
-	// GracefulUpscaleSucceeded states that the broker upscaled gracefully
-=======
 	// GracefulUpscaleSucceeded states the broker is updated gracefully OR
 	// states that the broker is part of the initial cluster creation where CC topic is still in creating stage
->>>>>>> da76cc89
 	GracefulUpscaleSucceeded CruiseControlState = "GracefulUpscaleSucceeded"
 
 	// Downscale cruise control states
@@ -120,7 +116,6 @@
 	GracefulDownscaleFailed CruiseControlState = "GracefulDownscaleFailed"
 	// GracefulUpscaleSucceeded states that the broker downscaled gracefully
 	GracefulDownscaleSucceeded CruiseControlState = "GracefulDownscaleSucceeded"
-<<<<<<< HEAD
 
 	// Disk rebalance cruise control states
 	// GracefulDiskRebalanceRequired states that the broker volume needs a CC disk rebalance
@@ -132,14 +127,6 @@
 	// GracefulDiskRebalanceSucceeded states that the for the broker volume rebalance has succeeded
 	GracefulDiskRebalanceSucceeded CruiseControlVolumeState = "GracefulDiskRebalanceSucceeded"
 
-=======
-	// GracefulUpdateRunning states the broker update task is still running in CC
-	GracefulUpdateRunning CruiseControlState = "GracefulUpdateRunning"
-	// GracefulUpdateFailed states the broker could not be updated gracefully
-	GracefulUpdateFailed CruiseControlState = "GracefulUpdateFailed"
-	// GracefulUpdateRequired states the broker requires an
-	GracefulUpdateRequired CruiseControlState = "GracefulUpdateRequired"
->>>>>>> da76cc89
 	// CruiseControlTopicNotReady states the CC required topic is not yet created
 	CruiseControlTopicNotReady CruiseControlTopicStatus = "CruiseControlTopicNotReady"
 	// CruiseControlTopicReady states the CC required topic is created
