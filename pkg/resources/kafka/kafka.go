// Copyright © 2019 Banzai Cloud
//
// Licensed under the Apache License, Version 2.0 (the "License");
// you may not use this file except in compliance with the License.
// You may obtain a copy of the License at
//
//     http://www.apache.org/licenses/LICENSE-2.0
//
// Unless required by applicable law or agreed to in writing, software
// distributed under the License is distributed on an "AS IS" BASIS,
// WITHOUT WARRANTIES OR CONDITIONS OF ANY KIND, either express or implied.
// See the License for the specific language governing permissions and
// limitations under the License.

package kafka

import (
	"context"
	"fmt"
	"reflect"
	"strconv"
	"strings"
	"time"

	"emperror.dev/errors"
	"github.com/banzaicloud/k8s-objectmatcher/patch"
	"github.com/go-logr/logr"
	corev1 "k8s.io/api/core/v1"
	apierrors "k8s.io/apimachinery/pkg/api/errors"
	metav1 "k8s.io/apimachinery/pkg/apis/meta/v1"
	"k8s.io/apimachinery/pkg/runtime"
	"k8s.io/apimachinery/pkg/types"
	"sigs.k8s.io/controller-runtime/pkg/client"

	"github.com/banzaicloud/kafka-operator/api/v1alpha1"
	"github.com/banzaicloud/kafka-operator/api/v1beta1"
	"github.com/banzaicloud/kafka-operator/pkg/errorfactory"
	"github.com/banzaicloud/kafka-operator/pkg/k8sutil"
	"github.com/banzaicloud/kafka-operator/pkg/kafkaclient"
	"github.com/banzaicloud/kafka-operator/pkg/pki"
	"github.com/banzaicloud/kafka-operator/pkg/resources"
	"github.com/banzaicloud/kafka-operator/pkg/resources/templates"
	"github.com/banzaicloud/kafka-operator/pkg/scale"
	"github.com/banzaicloud/kafka-operator/pkg/util"
	certutil "github.com/banzaicloud/kafka-operator/pkg/util/cert"
	ccutils "github.com/banzaicloud/kafka-operator/pkg/util/cruisecontrol"
	envoyutils "github.com/banzaicloud/kafka-operator/pkg/util/envoy"
	istioingressutils "github.com/banzaicloud/kafka-operator/pkg/util/istioingress"
	pkicommon "github.com/banzaicloud/kafka-operator/pkg/util/pki"
)

const (
	componentName         = "kafka"
	brokerConfigTemplate  = "%s-config"
	brokerStorageTemplate = "%s-%d-storage"

	brokerConfigMapVolumeMount = "broker-config"
	kafkaDataVolumeMount       = "kafka-data"

	serverKeystoreVolume = "server-ks-files"
	serverKeystorePath   = "/var/run/secrets/java.io/keystores/server"
	clientKeystoreVolume = "client-ks-files"
	clientKeystorePath   = "/var/run/secrets/java.io/keystores/client"

	jmxVolumePath = "/opt/jmx-exporter/"
	jmxVolumeName = "jmx-jar-data"
	metricsPort   = 9020
)

// Reconciler implements the Component Reconciler
type Reconciler struct {
	resources.Reconciler
	Scheme *runtime.Scheme
}

// labelsForKafka returns the labels for selecting the resources
// belonging to the given kafka CR name.
func labelsForKafka(name string) map[string]string {
	return map[string]string{"app": "kafka", "kafka_cr": name}
}

// New creates a new reconciler for Kafka
func New(client client.Client, scheme *runtime.Scheme, cluster *v1beta1.KafkaCluster) *Reconciler {
	return &Reconciler{
		Scheme: scheme,
		Reconciler: resources.Reconciler{
			Client:       client,
			KafkaCluster: cluster,
		},
	}
}
func getCreatedPvcForBroker(c client.Client, brokerID int32, namespace, crName string) ([]corev1.PersistentVolumeClaim, error) {
	foundPvcList := &corev1.PersistentVolumeClaimList{}
	matchingLabels := client.MatchingLabels(
		util.MergeLabels(
			labelsForKafka(crName),
			map[string]string{"brokerId": fmt.Sprintf("%d", brokerID)},
		),
	)
	err := c.List(context.TODO(), foundPvcList, client.ListOption(client.InNamespace(namespace)), client.ListOption(matchingLabels))
	if err != nil {
		return nil, err
	}
	if len(foundPvcList.Items) == 0 {
		return nil, fmt.Errorf("no persistentvolume found for broker %d", brokerID)
	}
	return foundPvcList.Items, nil
}

func getLoadBalancerIP(client client.Client, namespace, ingressController, crName string, log logr.Logger) (string, error) {
	foundLBService := &corev1.Service{}
	var iControllerServiceName string
	if ingressController == istioingressutils.IngressControllerName {
		iControllerServiceName = fmt.Sprintf(istioingressutils.MeshGatewayNameTemplate, crName)
	} else if ingressController == envoyutils.IngressControllerName {
		iControllerServiceName = envoyutils.EnvoyServiceName
	}

	err := client.Get(context.TODO(), types.NamespacedName{Name: iControllerServiceName, Namespace: namespace}, foundLBService)
	if err != nil {
		return "", err
	}

	if len(foundLBService.Status.LoadBalancer.Ingress) == 0 {
		return "", errorfactory.New(errorfactory.ResourceNotReady{}, errors.New("loadbalancer is not created waiting"), "trying")
	}

	if foundLBService.Status.LoadBalancer.Ingress[0].Hostname == "" && foundLBService.Status.LoadBalancer.Ingress[0].IP == "" {
		time.Sleep(20 * time.Second)
		return "", errorfactory.New(errorfactory.ResourceNotReady{}, errors.New("loadbalancer is not created waiting"), "trying")
	}
	var loadBalancerExternalAddress string
	if foundLBService.Status.LoadBalancer.Ingress[0].Hostname == "" {
		loadBalancerExternalAddress = foundLBService.Status.LoadBalancer.Ingress[0].IP
	} else {
		loadBalancerExternalAddress = foundLBService.Status.LoadBalancer.Ingress[0].Hostname
	}
	return loadBalancerExternalAddress, nil
}

// Reconcile implements the reconcile logic for Kafka
func (r *Reconciler) Reconcile(log logr.Logger) error {
	log = log.WithValues("component", componentName, "clusterName", r.KafkaCluster.Name, "clusterNamespace", r.KafkaCluster.Namespace)

	log.V(1).Info("Reconciling")

	if r.KafkaCluster.Spec.HeadlessServiceEnabled {
		o := r.headlessService()
		err := k8sutil.Reconcile(log, r.Client, o, r.KafkaCluster)
		if err != nil {
			return errors.WrapIfWithDetails(err, "failed to reconcile resource", "resource", o.GetObjectKind().GroupVersionKind())
		}
	} else {
		o := r.allBrokerService()
		err := k8sutil.Reconcile(log, r.Client, o, r.KafkaCluster)
		if err != nil {
			return errors.WrapIfWithDetails(err, "failed to reconcile resource", "resource", o.GetObjectKind().GroupVersionKind())
		}
	}
	// Handle Pod delete
	podList := &corev1.PodList{}
	matchingLabels := client.MatchingLabels(labelsForKafka(r.KafkaCluster.Name))

	err := r.Client.List(context.TODO(), podList, client.ListOption(client.InNamespace(r.KafkaCluster.Namespace)), client.ListOption(matchingLabels))
	if err != nil {
		return errors.WrapIf(err, "failed to reconcile resource")
	}
	if len(podList.Items) > len(r.KafkaCluster.Spec.Brokers) {
		deletedBrokers := make([]corev1.Pod, 0)
	OUTERLOOP:
		for _, pod := range podList.Items {
			for _, broker := range r.KafkaCluster.Spec.Brokers {
				if pod.Labels["brokerId"] == fmt.Sprintf("%d", broker.Id) {
					continue OUTERLOOP
				}
			}
			deletedBrokers = append(deletedBrokers, pod)
		}

		if !arePodsAlreadyDeleted(deletedBrokers, log) {
			liveBrokers, err := scale.GetLiveKafkaBrokersFromCruiseControl(
				generateBrokerIdsFromPodSlice(deletedBrokers),
				r.KafkaCluster.Namespace, r.KafkaCluster.Spec.CruiseControlConfig.CruiseControlEndpoint, r.KafkaCluster.Name)
			if err != nil {
				log.Error(err, "Could not query CC for ALIVE brokers")
				return errorfactory.New(errorfactory.CruiseControlNotReady{}, err, fmt.Sprintf("broker(s) id(s): %s", strings.Join(generateBrokerIdsFromPodSlice(deletedBrokers), ",")))
			}
			if len(liveBrokers) <= 0 {
				log.Info("No alive broker found in CC. No need to decomission")
			} else {
				if r.KafkaCluster.Status.BrokersState[liveBrokers[0]].GracefulActionState.CruiseControlState != v1beta1.GracefulUpdateRunning &&
					r.KafkaCluster.Status.BrokersState[liveBrokers[0]].GracefulActionState.CruiseControlState != v1beta1.GracefulDownscaleSucceeded {
					uTaskId, taskStartTime, err := scale.DownsizeCluster(liveBrokers,
						r.KafkaCluster.Namespace, r.KafkaCluster.Spec.CruiseControlConfig.CruiseControlEndpoint, r.KafkaCluster.Name)
					if err != nil {
						log.Info(fmt.Sprintf("cruise control communication error during downscaling broker(s) id(s): %s", strings.Join(liveBrokers, ",")))
						return errorfactory.New(errorfactory.CruiseControlNotReady{}, err, fmt.Sprintf("broker(s) id(s): %s", strings.Join(liveBrokers, ",")))
					}
					err = k8sutil.UpdateBrokerStatus(r.Client, liveBrokers, r.KafkaCluster,
						v1beta1.GracefulActionState{CruiseControlTaskId: uTaskId, CruiseControlState: v1beta1.GracefulUpdateRunning,
							TaskStarted: taskStartTime}, log)
					if err != nil {
						return errors.WrapIfWithDetails(err, "could not update status for broker(s)", "id(s)", strings.Join(liveBrokers, ","))
					}
				}
				if r.KafkaCluster.Status.BrokersState[liveBrokers[0]].GracefulActionState.CruiseControlState == v1beta1.GracefulUpdateRunning {
					err = r.checkCCTaskState(liveBrokers,
						r.KafkaCluster.Status.BrokersState[liveBrokers[0]], v1beta1.GracefulDownscaleSucceeded, log)
					if err != nil {
						return err
					}
				}
			}
		}

		for _, broker := range deletedBrokers {
			if broker.ObjectMeta.DeletionTimestamp != nil {
				log.Info(fmt.Sprintf("Broker %s is already on terminating state", broker.Labels["brokerId"]))
				continue
			}
			err = r.Client.Delete(context.TODO(), &broker)
			if err != nil {
				return errors.WrapIfWithDetails(err, "could not delete broker", "id", broker.Labels["brokerId"])
			}
			err = r.Client.Delete(context.TODO(), &corev1.ConfigMap{ObjectMeta: templates.ObjectMeta(fmt.Sprintf(brokerConfigTemplate+"-%s", r.KafkaCluster.Name, broker.Labels["brokerId"]), labelsForKafka(r.KafkaCluster.Name), r.KafkaCluster)})
			if err != nil {
				if apierrors.IsNotFound(err) {
					// can happen when broker was not fully initialized and now is deleted
					log.Info(fmt.Sprintf("ConfigMap for Broker %s not found. Continue", broker.Labels["brokerId"]))
				} else {
					return errors.WrapIfWithDetails(err, "could not delete configmap for broker", "id", broker.Labels["brokerId"])
				}
			}
			if !r.KafkaCluster.Spec.HeadlessServiceEnabled {
				err = r.Client.Delete(context.TODO(), &corev1.Service{ObjectMeta: templates.ObjectMeta(fmt.Sprintf("%s-%s", r.KafkaCluster.Name, broker.Labels["brokerId"]), labelsForKafka(r.KafkaCluster.Name), r.KafkaCluster)})
				if err != nil {
					if apierrors.IsNotFound(err) {
						// can happen when broker was not fully initialized and now is deleted
						log.Info(fmt.Sprintf("Service for Broker %s not found. Continue", broker.Labels["brokerId"]))
					}
					return errors.WrapIfWithDetails(err, "could not delete service for broker", "id", broker.Labels["brokerId"])
				}
			}
			for _, volume := range broker.Spec.Volumes {
				if strings.HasPrefix(volume.Name, kafkaDataVolumeMount) {
					err = r.Client.Delete(context.TODO(), &corev1.PersistentVolumeClaim{ObjectMeta: metav1.ObjectMeta{
						Name:      volume.PersistentVolumeClaim.ClaimName,
						Namespace: r.KafkaCluster.Namespace,
					}})
					if err != nil {
						if apierrors.IsNotFound(err) {
							// can happen when broker was not fully initialized and now is deleted
							log.Info(fmt.Sprintf("PVC for Broker %s not found. Continue", broker.Labels["brokerId"]))
						}
						return errors.WrapIfWithDetails(err, "could not delete pvc for broker", "id", broker.Labels["brokerId"])
					}
				}
			}
			err = k8sutil.DeleteStatus(r.Client, broker.Labels["brokerId"], r.KafkaCluster, log)
			if err != nil {
				return errors.WrapIfWithDetails(err, "could not delete status for broker", "id", broker.Labels["brokerId"])
			}
		}
	}

	lbIPs := make([]string, 0)
	externalIps := make([]string, 0)

	if r.KafkaCluster.Spec.ListenersConfig.ExternalListeners != nil {
		// TODO: This is a hack that needs to be banished when the time is right.
		// Currently we only support one external listener but this will be fixed
		// sometime in the future
		if r.KafkaCluster.Spec.ListenersConfig.ExternalListeners[0].HostnameOverride != "" {
			// first element of slice will be used for external advertised listener
			lbIPs = append(lbIPs, r.KafkaCluster.Spec.ListenersConfig.ExternalListeners[0].HostnameOverride)
		}
		if r.KafkaCluster.Spec.ListenersConfig.ExternalListeners[0].ServiceType != string(corev1.ServiceTypeNodePort) {
			lbIP, err := getLoadBalancerIP(r.Client, r.KafkaCluster.Namespace, r.KafkaCluster.Spec.GetIngressController(), r.KafkaCluster.Name, log)
			if err != nil {
				return err
			}
			lbIPs = append(lbIPs, lbIP)
		}
		if dnsNames := r.KafkaCluster.Spec.ListenersConfig.ExternalListeners[0].Overrides.DNSNames; dnsNames != nil {
			lbIPs = append(lbIPs, dnsNames...)
		}
		if ipAddresses := r.KafkaCluster.Spec.ListenersConfig.ExternalListeners[0].Overrides.IPAddresses; ipAddresses != nil {
			externalIps = append(externalIps, ipAddresses...)
		}
	}
	//TODO remove after testing
	//lBIp := "192.168.0.1"

	// Setup the PKI if using SSL
	if r.KafkaCluster.Spec.ListenersConfig.SSLSecrets != nil {
		// reconcile the PKI
		if err := pki.GetPKIManager(r.Client, r.KafkaCluster).ReconcilePKI(context.TODO(), log, r.Scheme, lbIPs, externalIps); err != nil {
			return err
		}
	}

	// We need to grab names for servers and client in case user is enabling ACLs
	// That way we can continue to manage topics and users
	serverPass, clientPass, superUsers, err := r.getServerAndClientDetails()
	if err != nil {
		return err
	}

	for _, broker := range r.KafkaCluster.Spec.Brokers {
		brokerConfig, err := util.GetBrokerConfig(broker, r.KafkaCluster.Spec)
		if err != nil {
			return errors.WrapIf(err, "failed to reconcile resource")
		}
		for _, storage := range brokerConfig.StorageConfigs {
			o := r.pvc(broker.Id, storage, log)
			err := r.reconcileKafkaPvc(log, o.(*corev1.PersistentVolumeClaim))
			if err != nil {
				return errors.WrapIfWithDetails(err, "failed to reconcile resource", "resource", o.GetObjectKind().GroupVersionKind())
			}

		}
		hasNodePort := false
		hasNodeIp := false
		for _, eListener := range r.KafkaCluster.Spec.ListenersConfig.ExternalListeners {
			if eListener.ServiceType == string(corev1.ServiceTypeNodePort) {
				hasNodePort = true
				for _, brokerConfigOverride := range eListener.Overrides.Brokers {
					if brokerConfigOverride.Id == broker.Id && strings.Contains(brokerConfigOverride.ReadOnlyConfig, "node.address=") {
						hasNodeIp = true
					}
				}
			}
		}
		if r.KafkaCluster.Spec.RackAwareness == nil && !hasNodePort {
			o := r.configMap(broker.Id, brokerConfig, lbIPs, serverPass, clientPass, superUsers, log)
			err := k8sutil.Reconcile(log, r.Client, o, r.KafkaCluster)
			if err != nil {
				return errors.WrapIfWithDetails(err, "failed to reconcile resource", "resource", o.GetObjectKind().GroupVersionKind())
			}
		} else {
			if hasNodePort && hasNodeIp {
				o := r.configMap(broker.Id, brokerConfig, lbIPs, serverPass, clientPass, superUsers, log)
				err := k8sutil.Reconcile(log, r.Client, o, r.KafkaCluster)
				if err != nil {
					return errors.WrapIfWithDetails(err, "failed to reconcile resource", "resource", o.GetObjectKind().GroupVersionKind())
				}
			}
			if brokerState, ok := r.KafkaCluster.Status.BrokersState[strconv.Itoa(int(broker.Id))]; ok {
				if brokerState.RackAwarenessState != "" {
					o := r.configMap(broker.Id, brokerConfig, lbIPs, serverPass, clientPass, superUsers, log)
					err := k8sutil.Reconcile(log, r.Client, o, r.KafkaCluster)
					if err != nil {
						return errors.WrapIfWithDetails(err, "failed to reconcile resource", "resource", o.GetObjectKind().GroupVersionKind())
					}
				}
			}
		}

		pvcs, err := getCreatedPvcForBroker(r.Client, broker.Id, r.KafkaCluster.Namespace, r.KafkaCluster.Name)
		if err != nil {
			return errors.WrapIfWithDetails(err, "failed to list PVC's")
		}

		if !r.KafkaCluster.Spec.HeadlessServiceEnabled {
			o := r.service(broker.Id, log)
			err := k8sutil.Reconcile(log, r.Client, o, r.KafkaCluster)
			if err != nil {
				return errors.WrapIfWithDetails(err, "failed to reconcile resource", "resource", o.GetObjectKind().GroupVersionKind())
			}
		}
		o := r.pod(broker.Id, brokerConfig, pvcs, log)
		err = r.reconcileKafkaPod(log, o.(*corev1.Pod), hasNodePort)
		if err != nil {
			return err
		}
		if err = r.reconcilePerBrokerDynamicConfig(broker.Id, brokerConfig, log); err != nil {
			return err
		}
	}

	if err = r.reconcileClusterWideDynamicConfig(log); err != nil {
		return err
	}

	log.V(1).Info("Reconciled")

	return nil
}

func generateBrokerIdsFromPodSlice(pods []corev1.Pod) []string {
	ids := make([]string, len(pods))
	for i, broker := range pods {
		ids[i] = broker.Labels["brokerId"]
	}
	return ids
}

func arePodsAlreadyDeleted(pods []corev1.Pod, log logr.Logger) bool {
	for _, broker := range pods {
		if broker.ObjectMeta.DeletionTimestamp == nil {
			return false
		}
		log.Info(fmt.Sprintf("Broker %s is already on terminating state", broker.Labels["brokerId"]))
	}
	return true
}

func (r *Reconciler) getServerAndClientDetails() (string, string, []string, error) {
	if r.KafkaCluster.Spec.ListenersConfig.SSLSecrets == nil {
		return "", "", []string{}, nil
	}
	serverName := types.NamespacedName{Name: fmt.Sprintf(pkicommon.BrokerServerCertTemplate, r.KafkaCluster.Name), Namespace: r.KafkaCluster.Namespace}
	serverSecret := &corev1.Secret{}
	if err := r.Client.Get(context.TODO(), serverName, serverSecret); err != nil {
		if apierrors.IsNotFound(err) {
			return "", "", nil, errorfactory.New(errorfactory.ResourceNotReady{}, err, "server secret not ready")
		}
		return "", "", nil, errors.WrapIfWithDetails(err, "failed to get server secret")
	}
	serverPass := string(serverSecret.Data[v1alpha1.PasswordKey])

	clientName := types.NamespacedName{Name: fmt.Sprintf(pkicommon.BrokerControllerTemplate, r.KafkaCluster.Name), Namespace: r.KafkaCluster.Namespace}
	clientSecret := &corev1.Secret{}
	if err := r.Client.Get(context.TODO(), clientName, clientSecret); err != nil {
		if apierrors.IsNotFound(err) {
			return "", "", nil, errorfactory.New(errorfactory.ResourceNotReady{}, err, "client secret not ready")
		}
		return "", "", nil, errors.WrapIfWithDetails(err, "failed to get client secret")
	}
	clientPass := string(clientSecret.Data[v1alpha1.PasswordKey])

	superUsers := make([]string, 0)
	for _, secret := range []*corev1.Secret{serverSecret, clientSecret} {
		cert, err := certutil.DecodeCertificate(secret.Data[corev1.TLSCertKey])
		if err != nil {
			return "", "", nil, errors.WrapIfWithDetails(err, "failed to decode certificate")
		}
		superUsers = append(superUsers, cert.Subject.String())
	}

	return serverPass, clientPass, superUsers, nil
}

func (r *Reconciler) reconcilePerBrokerDynamicConfig(brokerId int32, brokerConfig *v1beta1.BrokerConfig, log logr.Logger) error {
	kClient, err := kafkaclient.NewFromCluster(r.Client, r.KafkaCluster)
	if err != nil {
		return errorfactory.New(errorfactory.BrokersUnreachable{}, err, "could not connect to kafka brokers")
	}
	defer func() {
		if err := kClient.Close(); err != nil {
			log.Error(err, "could not close client")
		}
	}()

	parsedBrokerConfig := util.ParsePropertiesFormat(brokerConfig.Config)

	// Calling DescribePerBrokerConfig with empty slice will return all config for that broker including the default ones
	if len(parsedBrokerConfig) > 0 {

		brokerConfigKeys := []string{}
		for key := range parsedBrokerConfig {
			brokerConfigKeys = append(brokerConfigKeys, key)
		}
		configIdentical := true

		response, err := kClient.DescribePerBrokerConfig(brokerId, brokerConfigKeys)
		if err != nil {
			return errors.WrapIfWithDetails(err, "could not describe broker config", "brokerId", brokerId)
		}

		if len(response) == 0 {
			configIdentical = false
		}
		for _, conf := range response {
			if val, ok := parsedBrokerConfig[conf.Name]; ok {
				if val != conf.Value {
					configIdentical = false
					break
				}
			}
		}
		if !configIdentical {
			err := kClient.AlterPerBrokerConfig(brokerId, util.ConvertMapStringToMapStringPointer(parsedBrokerConfig))
			if err != nil {
				return errors.WrapIfWithDetails(err, "could not alter broker config", "brokerId", brokerId)
			}
		}
	}
	return nil
}

func (r *Reconciler) reconcileClusterWideDynamicConfig(log logr.Logger) error {
	kClient, err := kafkaclient.NewFromCluster(r.Client, r.KafkaCluster)
	if err != nil {
		return errorfactory.New(errorfactory.BrokersUnreachable{}, err, "could not connect to kafka brokers")
	}
	defer func() {
		if err := kClient.Close(); err != nil {
			log.Error(err, "could not close client")
		}
	}()

	configIdentical := true

	currentConfig, err := kClient.DescribeClusterWideConfig()
	if err != nil {
		return errors.WrapIf(err, "could not describe cluster wide broker config")
	}
	parsedClusterWideConfig := util.ParsePropertiesFormat(r.KafkaCluster.Spec.ClusterWideConfig)
	if len(currentConfig) != len(parsedClusterWideConfig) {
		configIdentical = false
	}
	for _, conf := range currentConfig {
		if val, ok := parsedClusterWideConfig[conf.Name]; ok {
			if val != conf.Value {
				configIdentical = false
				break
			}
		}
	}
	if !configIdentical {
		err = kClient.AlterClusterWideConfig(util.ConvertMapStringToMapStringPointer(parsedClusterWideConfig))
		if err != nil {
			return errors.WrapIf(err, "could not alter cluster wide broker config")
		}
	}

	return nil
}

func (r *Reconciler) reconcileKafkaPod(log logr.Logger, desiredPod *corev1.Pod, hasNodePort bool) error {
	currentPod := desiredPod.DeepCopy()
	desiredType := reflect.TypeOf(desiredPod)

	log = log.WithValues("kind", desiredType)
	log.Info("searching with label because name is empty", "brokerId", desiredPod.Labels["brokerId"])

	podList := &corev1.PodList{}

	matchingLabels := client.MatchingLabels(
		util.MergeLabels(
			labelsForKafka(r.KafkaCluster.Name),
			map[string]string{"brokerId": desiredPod.Labels["brokerId"]},
		),
	)
	err := r.Client.List(context.TODO(), podList, client.InNamespace(currentPod.Namespace), matchingLabels)
	if err != nil && len(podList.Items) == 0 {
		return errorfactory.New(errorfactory.APIFailure{}, err, "getting resource failed", "kind", desiredType)
	}
	if len(podList.Items) == 0 {
		if err := patch.DefaultAnnotator.SetLastAppliedAnnotation(desiredPod); err != nil {
			return errors.WrapIf(err, "could not apply last state to annotation")
		}
		if err := r.Client.Create(context.TODO(), desiredPod); err != nil {
			return errorfactory.New(errorfactory.APIFailure{}, err, "creating resource failed", "kind", desiredType)
		}
		// Update status to Config InSync because broker is configured to go
		statusErr := k8sutil.UpdateBrokerStatus(r.Client, []string{desiredPod.Labels["brokerId"]}, r.KafkaCluster, v1beta1.ConfigInSync, log)
		if statusErr != nil {
			return errorfactory.New(errorfactory.StatusUpdateError{}, err, "updating status for resource failed", "kind", desiredType)
		}
		if val, ok := r.KafkaCluster.Status.BrokersState[desiredPod.Labels["brokerId"]]; ok && val.GracefulActionState.CruiseControlState != v1beta1.GracefulUpscaleSucceeded {
			gracefulActionState := v1beta1.GracefulActionState{ErrorMessage: "CruiseControl not yet ready", CruiseControlState: v1beta1.GracefulUpscaleSucceeded}

			if r.KafkaCluster.Status.CruiseControlTopicStatus == v1beta1.CruiseControlTopicReady {
				gracefulActionState = v1beta1.GracefulActionState{ErrorMessage: "", CruiseControlState: v1beta1.GracefulUpdateRequired}
			}
			statusErr = k8sutil.UpdateBrokerStatus(r.Client, []string{desiredPod.Labels["brokerId"]}, r.KafkaCluster, gracefulActionState, log)
			if statusErr != nil {
				return errorfactory.New(errorfactory.StatusUpdateError{}, err, "could not update broker graceful action state")
			}
		}

		log.Info("resource created")
		return nil
	} else if len(podList.Items) == 1 {
		currentPod = podList.Items[0].DeepCopy()
		brokerId := currentPod.Labels["brokerId"]
		if _, ok := r.KafkaCluster.Status.BrokersState[brokerId]; ok {
<<<<<<< HEAD
			if currentPod.Spec.NodeName == "" {
				log.Info(fmt.Sprintf("pod for brokerId %s does not scheduled to node yet", brokerId))
			} else if r.KafkaCluster.Spec.RackAwareness != nil {
=======
			if hasNodePort {
				nodePortState, err := k8sutil.UpdateCrWithNodePortConfig(currentPod, r.KafkaCluster, r.Client)
				if err != nil {
					return err
				}
				statusErr := k8sutil.UpdateBrokerStatus(r.Client, []string{brokerId}, r.KafkaCluster, nodePortState, log)
				if statusErr != nil {
					return errorfactory.New(errorfactory.StatusUpdateError{}, err, "updating status for resource failed", "kind", desiredType)
				}
			}
			if r.KafkaCluster.Spec.RackAwareness != nil {
>>>>>>> 526152f7
				rackAwarenessState, err := k8sutil.UpdateCrWithRackAwarenessConfig(currentPod, r.KafkaCluster, r.Client)
				if err != nil {
					return err
				}
				statusErr := k8sutil.UpdateBrokerStatus(r.Client, []string{brokerId}, r.KafkaCluster, rackAwarenessState, log)
				if statusErr != nil {
					return errorfactory.New(errorfactory.StatusUpdateError{}, err, "updating status for resource failed", "kind", desiredType)
				}
			}
			if currentPod.Status.Phase == corev1.PodRunning && r.KafkaCluster.Status.BrokersState[brokerId].GracefulActionState.CruiseControlState == v1beta1.GracefulUpdateRequired {
				//trigger add broker in CC
				uTaskId, taskStartTime, scaleErr := scale.UpScaleCluster(desiredPod.Labels["brokerId"], desiredPod.Namespace, r.KafkaCluster.Spec.CruiseControlConfig.CruiseControlEndpoint, r.KafkaCluster.Name)
				if scaleErr != nil {
					log.Info(fmt.Sprintf("cruise control communication error during upscaling broker id: %s", brokerId))
					return errorfactory.New(errorfactory.CruiseControlNotReady{}, scaleErr, fmt.Sprintf("broker id: %s", brokerId))
				}
				statusErr := k8sutil.UpdateBrokerStatus(r.Client, []string{brokerId}, r.KafkaCluster,
					v1beta1.GracefulActionState{CruiseControlTaskId: uTaskId, CruiseControlState: v1beta1.GracefulUpdateRunning,
						TaskStarted: taskStartTime}, log)
				if statusErr != nil {
					return errors.WrapIfWithDetails(err, "could not update status for broker", "id", brokerId)
				}
			}
			if r.KafkaCluster.Status.BrokersState[brokerId].GracefulActionState.CruiseControlState == v1beta1.GracefulUpdateRunning {
				err = r.checkCCTaskState([]string{brokerId}, r.KafkaCluster.Status.BrokersState[brokerId], v1beta1.GracefulUpscaleSucceeded, log)
				if err != nil {
					return err
				}
			}
		} else {
			return errorfactory.New(errorfactory.InternalError{}, errors.New("reconcile failed"), fmt.Sprintf("could not find status for the given broker id, %s", brokerId))
		}
	} else {
		return errorfactory.New(errorfactory.TooManyResources{}, errors.New("reconcile failed"), "more then one matching pod found", "labels", matchingLabels)
	}
	// TODO check if this err == nil check necessary (baluchicken)
	if err == nil {
		//Since toleration does not support patchStrategy:"merge,retainKeys", we need to add all toleration from the current pod if the toleration is set in the CR
		if len(desiredPod.Spec.Tolerations) > 0 {
			desiredPod.Spec.Tolerations = append(desiredPod.Spec.Tolerations, currentPod.Spec.Tolerations...)
			uniqueTolerations := []corev1.Toleration{}
			keys := make(map[corev1.Toleration]bool)
			for _, t := range desiredPod.Spec.Tolerations {
				if _, value := keys[t]; !value {
					keys[t] = true
					uniqueTolerations = append(uniqueTolerations, t)
				}
			}
			desiredPod.Spec.Tolerations = uniqueTolerations
		}
		// Check if the resource actually updated
		patchResult, err := patch.DefaultPatchMaker.Calculate(currentPod, desiredPod)
		if err != nil {
			log.Error(err, "could not match objects", "kind", desiredType)
		} else if patchResult.IsEmpty() {
			if !k8sutil.IsPodContainsTerminatedContainer(currentPod) && r.KafkaCluster.Status.BrokersState[currentPod.Labels["brokerId"]].ConfigurationState == v1beta1.ConfigInSync {
				log.V(1).Info("resource is in sync")
				return nil
			}
		} else {
			log.Info("resource diffs",
				"patch", string(patchResult.Patch),
				"current", string(patchResult.Current),
				"modified", string(patchResult.Modified),
				"original", string(patchResult.Original))
		}

		if err := patch.DefaultAnnotator.SetLastAppliedAnnotation(desiredPod); err != nil {
			return errors.WrapIf(err, "could not apply last state to annotation")
		}

		if !k8sutil.IsPodContainsTerminatedContainer(currentPod) {

			if r.KafkaCluster.Status.State != v1beta1.KafkaClusterRollingUpgrading {
				if err := k8sutil.UpdateCRStatus(r.Client, r.KafkaCluster, v1beta1.KafkaClusterRollingUpgrading, log); err != nil {
					return errorfactory.New(errorfactory.StatusUpdateError{}, err, "setting state to rolling upgrade failed")
				}
			}

			if r.KafkaCluster.Status.State == v1beta1.KafkaClusterRollingUpgrading {
				// Check if any kafka pod is in terminating or pending state
				podList := &corev1.PodList{}
				matchingLabels := client.MatchingLabels(labelsForKafka(r.KafkaCluster.Name))
				err := r.Client.List(context.TODO(), podList, client.ListOption(client.InNamespace(r.KafkaCluster.Namespace)), client.ListOption(matchingLabels))
				if err != nil {
					return errors.WrapIf(err, "failed to reconcile resource")
				}
				for _, pod := range podList.Items {
					if k8sutil.IsMarkedForDeletion(pod.ObjectMeta) {
						return errorfactory.New(errorfactory.ReconcileRollingUpgrade{}, errors.New("pod is still terminating"), "rolling upgrade in progress")
					}
					if k8sutil.IsPodContainsPendingContainer(&pod) {
						return errorfactory.New(errorfactory.ReconcileRollingUpgrade{}, errors.New("pod is still creating"), "rolling upgrade in progress")
					}
				}

				errorCount := r.KafkaCluster.Status.RollingUpgrade.ErrorCount

				kClient, err := kafkaclient.NewFromCluster(r.Client, r.KafkaCluster)
				if err != nil {
					return errorfactory.New(errorfactory.BrokersUnreachable{}, err, "could not connect to kafka brokers")
				}
				defer func() {
					if err := kClient.Close(); err != nil {
						log.Error(err, "could not close client")
					}
				}()
				offlineReplicaCount, err := kClient.OfflineReplicaCount()
				if err != nil {
					return errors.WrapIf(err, "health check failed")
				}
				replicasInSync, err := kClient.AllReplicaInSync()
				if err != nil {
					return errors.WrapIf(err, "health check failed")
				}

				if offlineReplicaCount > 0 || !replicasInSync {
					errorCount++
				}
				if errorCount >= r.KafkaCluster.Spec.RollingUpgradeConfig.FailureThreshold {
					return errorfactory.New(errorfactory.ReconcileRollingUpgrade{}, errors.New("cluster is not healthy"), "rolling upgrade in progress")
				}
			}
		}

		err = r.Client.Delete(context.TODO(), currentPod)
		if err != nil {
			return errorfactory.New(errorfactory.APIFailure{}, err, "deleting resource failed", "kind", desiredType)
		}
	}
	return nil

}

func (r *Reconciler) checkCCTaskState(brokerIds []string, brokerState v1beta1.BrokerState, cruiseControlState v1beta1.CruiseControlState, log logr.Logger) error {

	// check cc task status
	status, err := scale.GetCCTaskState(brokerState.GracefulActionState.CruiseControlTaskId,
		r.KafkaCluster.Namespace, r.KafkaCluster.Spec.CruiseControlConfig.CruiseControlEndpoint, r.KafkaCluster.Name)
	if err != nil {
		log.Info(fmt.Sprintf("Cruise control communication error checking running task: %s", brokerState.GracefulActionState.CruiseControlTaskId))
		return errorfactory.New(errorfactory.CruiseControlNotReady{}, err, "cc communication error")
	}
	if status == v1beta1.CruiseControlTaskNotFound || status == v1beta1.CruiseControlTaskCompletedWithError {
		// CC task failed or not found in CC,
		// reschedule it by marking broker CruiseControlState=GracefulUpdateRequired
		err = k8sutil.UpdateBrokerStatus(r.Client, brokerIds, r.KafkaCluster,
			v1beta1.GracefulActionState{CruiseControlState: v1beta1.GracefulUpdateRequired,
				ErrorMessage: "Previous cc task status invalid",
			}, log)
		if err != nil {
			return errors.WrapIfWithDetails(err, "could not update status for broker(s)", "id(s)", strings.Join(brokerIds, ","))
		}
		return errorfactory.New(errorfactory.CruiseControlTaskFailure{}, err, "CC task failed", fmt.Sprintf("cc task id: %s", brokerState.GracefulActionState.CruiseControlTaskId))
	}
	if status == v1beta1.CruiseControlTaskCompleted {
		// cc task completed successfully
		err = k8sutil.UpdateBrokerStatus(r.Client, brokerIds, r.KafkaCluster,
			v1beta1.GracefulActionState{CruiseControlState: cruiseControlState,
				TaskStarted:         brokerState.GracefulActionState.TaskStarted,
				CruiseControlTaskId: brokerState.GracefulActionState.CruiseControlTaskId,
			}, log)
		if err != nil {
			return errors.WrapIfWithDetails(err, "could not update status for broker(s)", "id(s)", strings.Join(brokerIds, ","))
		}
		return nil
	}
	// cc task still in progress
	parsedTime, err := ccutils.ParseTimeStampToUnixTime(brokerState.GracefulActionState.TaskStarted)
	if err != nil {
		return errors.WrapIf(err, "could not parse timestamp")
	}
	if time.Now().Sub(parsedTime).Minutes() < r.KafkaCluster.Spec.CruiseControlConfig.CruiseControlTaskSpec.GetDurationMinutes() {
		err = k8sutil.UpdateBrokerStatus(r.Client, brokerIds, r.KafkaCluster,
			v1beta1.GracefulActionState{TaskStarted: brokerState.GracefulActionState.TaskStarted,
				CruiseControlTaskId: brokerState.GracefulActionState.CruiseControlTaskId,
				CruiseControlState:  brokerState.GracefulActionState.CruiseControlState,
			}, log)
		if err != nil {
			return errors.WrapIfWithDetails(err, "could not update status for broker(s)", "id(s)", strings.Join(brokerIds, ","))
		}
		log.Info(fmt.Sprintf("Cruise control task: %s is still running", brokerState.GracefulActionState.CruiseControlTaskId))
		return errorfactory.New(errorfactory.CruiseControlTaskRunning{}, errors.New("cc task is still running"), fmt.Sprintf("cc task id: %s", brokerState.GracefulActionState.CruiseControlTaskId))
	}
	// task timed out
	log.Info(fmt.Sprintf("Killing Cruise control task: %s", brokerState.GracefulActionState.CruiseControlTaskId))
	err = scale.KillCCTask(r.KafkaCluster.Namespace, r.KafkaCluster.Spec.CruiseControlConfig.CruiseControlEndpoint, r.KafkaCluster.Name)
	if err != nil {
		return errorfactory.New(errorfactory.CruiseControlNotReady{}, err, "cc communication error")
	}
	err = k8sutil.UpdateBrokerStatus(r.Client, brokerIds, r.KafkaCluster,
		v1beta1.GracefulActionState{CruiseControlState: v1beta1.GracefulUpdateFailed,
			CruiseControlTaskId: brokerState.GracefulActionState.CruiseControlTaskId,
			ErrorMessage:        "Timed out waiting for the task to complete",
			TaskStarted:         brokerState.GracefulActionState.TaskStarted,
		}, log)
	if err != nil {
		return errors.WrapIfWithDetails(err, "could not update status for broker(s)", "id(s)", strings.Join(brokerIds, ","))
	}
	return errorfactory.New(errorfactory.CruiseControlTaskTimeout{}, errors.New("cc task timed out"), fmt.Sprintf("cc task id: %s", brokerState.GracefulActionState.CruiseControlTaskId))
}

func (r *Reconciler) reconcileKafkaPvc(log logr.Logger, desiredPvc *corev1.PersistentVolumeClaim) error {
	var currentPvc = desiredPvc.DeepCopy()
	desiredType := reflect.TypeOf(desiredPvc)
	log = log.WithValues("kind", desiredType)
	log.V(1).Info("searching with label because name is empty")

	pvcList := &corev1.PersistentVolumeClaimList{}

	matchingLabels := client.MatchingLabels(
		util.MergeLabels(
			labelsForKafka(r.KafkaCluster.Name),
			map[string]string{"brokerId": desiredPvc.Labels["brokerId"]},
		),
	)
	err := r.Client.List(context.TODO(), pvcList,
		client.InNamespace(currentPvc.Namespace), matchingLabels)
	if err != nil && len(pvcList.Items) == 0 {
		return errorfactory.New(errorfactory.APIFailure{}, err, "getting resource failed", "kind", desiredType)
	}
	mountPath := currentPvc.Annotations["mountPath"]

	// Creating the first PersistentVolume For Pod
	if len(pvcList.Items) == 0 {
		if err := patch.DefaultAnnotator.SetLastAppliedAnnotation(desiredPvc); err != nil {
			return errors.WrapIf(err, "could not apply last state to annotation")
		}
		if err := r.Client.Create(context.TODO(), desiredPvc); err != nil {
			return errorfactory.New(errorfactory.APIFailure{}, err, "creating resource failed", "kind", desiredType)
		}
		log.Info("resource created")
		return nil
	}
	alreadyCreated := false
	for _, pvc := range pvcList.Items {
		if mountPath == pvc.Annotations["mountPath"] {
			currentPvc = pvc.DeepCopy()
			alreadyCreated = true
			break
		}
	}
	if !alreadyCreated {
		// Creating the 2+ PersistentVolumes for Pod
		if err := patch.DefaultAnnotator.SetLastAppliedAnnotation(desiredPvc); err != nil {
			return errors.WrapIf(err, "could not apply last state to annotation")
		}
		if err := r.Client.Create(context.TODO(), desiredPvc); err != nil {
			return errorfactory.New(errorfactory.APIFailure{}, err, "creating resource failed", "kind", desiredType)
		}
		return nil
	}
	if err == nil {
		if k8sutil.CheckIfObjectUpdated(log, desiredType, currentPvc, desiredPvc) {

			if err := patch.DefaultAnnotator.SetLastAppliedAnnotation(desiredPvc); err != nil {
				return errors.WrapIf(err, "could not apply last state to annotation")
			}
			desiredPvc = currentPvc

			if err := r.Client.Update(context.TODO(), desiredPvc); err != nil {
				return errorfactory.New(errorfactory.APIFailure{}, err, "updating resource failed", "kind", desiredType)
			}
			log.Info("resource updated")
		}
	}
	return nil
}

// GetBrokersWithPendingOrRunningCCTask returns list of brokers that are either waiting for CC
// to start executing a broker task (add broker, remove broker, etc) or CC already running a task for it.
func GetBrokersWithPendingOrRunningCCTask(kafkaCluster *v1beta1.KafkaCluster) []int32 {
	var brokerIDs []int32
	for i := range kafkaCluster.Spec.Brokers {
		if state, ok := kafkaCluster.Status.BrokersState[strconv.Itoa(int(kafkaCluster.Spec.Brokers[i].Id))]; ok {
			if state.GracefulActionState.CruiseControlState == v1beta1.GracefulUpdateRequired || (state.GracefulActionState.CruiseControlTaskId != "" && state.GracefulActionState.CruiseControlState == v1beta1.GracefulUpdateRunning) {
				brokerIDs = append(brokerIDs, kafkaCluster.Spec.Brokers[i].Id)
			}
		}
	}
	return brokerIDs
}<|MERGE_RESOLUTION|>--- conflicted
+++ resolved
@@ -577,11 +577,6 @@
 		currentPod = podList.Items[0].DeepCopy()
 		brokerId := currentPod.Labels["brokerId"]
 		if _, ok := r.KafkaCluster.Status.BrokersState[brokerId]; ok {
-<<<<<<< HEAD
-			if currentPod.Spec.NodeName == "" {
-				log.Info(fmt.Sprintf("pod for brokerId %s does not scheduled to node yet", brokerId))
-			} else if r.KafkaCluster.Spec.RackAwareness != nil {
-=======
 			if hasNodePort {
 				nodePortState, err := k8sutil.UpdateCrWithNodePortConfig(currentPod, r.KafkaCluster, r.Client)
 				if err != nil {
@@ -592,8 +587,9 @@
 					return errorfactory.New(errorfactory.StatusUpdateError{}, err, "updating status for resource failed", "kind", desiredType)
 				}
 			}
-			if r.KafkaCluster.Spec.RackAwareness != nil {
->>>>>>> 526152f7
+			if currentPod.Spec.NodeName == "" {
+				log.Info(fmt.Sprintf("pod for brokerId %s does not scheduled to node yet", brokerId))
+			} else if r.KafkaCluster.Spec.RackAwareness != nil {
 				rackAwarenessState, err := k8sutil.UpdateCrWithRackAwarenessConfig(currentPod, r.KafkaCluster, r.Client)
 				if err != nil {
 					return err
@@ -654,7 +650,7 @@
 				return nil
 			}
 		} else {
-			log.Info("resource diffs",
+			log.V(1).Info("resource diffs",
 				"patch", string(patchResult.Patch),
 				"current", string(patchResult.Current),
 				"modified", string(patchResult.Modified),
